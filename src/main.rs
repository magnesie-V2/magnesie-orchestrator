--- conflicted
+++ resolved
@@ -1,24 +1,13 @@
 mod services;
-<<<<<<< HEAD
 mod jobs_buffer;
 mod orchestrator;
 
 use std::sync::{Arc, RwLock};
-=======
-mod clusters;
-mod ssh_client;
-
-// use crate::clusters::cluster::Cluster;
-
-// use services::service_access_information::*;
-// use services::photogrammetry_service::*;
->>>>>>> 93e836aa
 
 use services::{PhotogrammetryService, ImageStorageService, ServicesKeeper, ServiceAccessInformation};
 use jobs_buffer::{JobsBuffer};
 use orchestrator::*;
 
-<<<<<<< HEAD
 fn main() -> Result<(), String>{
     let services_keeper = Arc::new(RwLock::new(ServicesKeeper::new()));
     let jobs_buffer = Arc::new(RwLock::new(JobsBuffer::new()));
@@ -26,10 +15,6 @@
     let image_storage_service = ImageStorageService::new(services_keeper.clone())?;
     let input_access_info = ServiceAccessInformation::new(
         "localhost",
-=======
-    /*let photogrammetry_access_info = ServiceAccessInformation::new(
-        String::from("myUrl"),
->>>>>>> 93e836aa
         8080,
         "",
         "",
@@ -47,12 +32,5 @@
     );
     orchestrator.start();
 
-<<<<<<< HEAD
     Ok(())
-}
-=======
-    photogrammetry_service.print_access_info();*/
-
-    // println!("{}",&cluster.has_green_energy_available());
-}
->>>>>>> 93e836aa
+}