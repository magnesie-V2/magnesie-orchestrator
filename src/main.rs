mod services;
mod jobs_buffer;
mod orchestrator;
mod clusters;
mod ssh_client;
mod meteo_service;

use std::sync::{Arc, RwLock};

use services::{PhotogrammetryService, ImageStorageService, ServicesKeeper, ServiceAccessInformation};
use jobs_buffer::{JobsBuffer};
use orchestrator::*;
use clusters::Cluster;
use clusters::ClustersManager;
use clusters::LocalPhotogrammetry;
use clusters::Grid5000;
use std::time::SystemTime;
use std::env;
use chrono::{DateTime, Utc};
use crate::services::ResultStorageService;

fn main() -> Result<(), String>{

    let args: Vec<String> = env::args().collect();

    let services_keeper = Arc::new(RwLock::new(ServicesKeeper::new()));
    let jobs_buffer = Arc::new(RwLock::new(JobsBuffer::new()));
<<<<<<< HEAD
    let mut clusters_manager = Arc::new(RwLock::new(ClustersManager::new()));
    
    
    if args.len() > 1 {
        log("Main", "Launch parameters found, adding Grid5000 cluster");
        let username : &str = &args[1];
        let password : &str = &args[2];
        let site : &str = &args[3];
        let walltime : &str = &args[4];
        add_grid5000_cluster(&clusters_manager, username, password, site, walltime);
    }
    else {
        add_clusters(&clusters_manager);
    }

=======
    let clusters_manager = Arc::new(RwLock::new(ClustersManager::new()));
    add_clusters(&clusters_manager);
>>>>>>> f9298f9f

    // image storage
    let image_storage_service = ImageStorageService::new(services_keeper.clone())?;
    let input_access_info = ServiceAccessInformation::new(
        "localhost",
        7880,
        "",
        "",
    );
    services_keeper.write().unwrap().register_service("image storage", input_access_info);

    // photogrammetry
    let photogrammetry_service = PhotogrammetryService::new(services_keeper.clone())?;

    // result storage
    let result_storage_service = ResultStorageService::new(services_keeper.clone())?;
    let output_access_info = ServiceAccessInformation::new(
        "localhost",
        7881,
        "",
        "",
    );
    services_keeper.write().unwrap().register_service("result storage", output_access_info);

    let orchestrator = Orchestrator::new(
        10,
        300, // set to 0 to avoid blocking the jos workflow for nothing until Cluster.get_green_energy_produced() is implemented for a cluster
        services_keeper.clone(),
        jobs_buffer.clone(),
        clusters_manager.clone(),
        Arc::new(image_storage_service),
        Arc::new(photogrammetry_service),
        Arc::new(result_storage_service)
    );
    Orchestrator::start(Arc::new(orchestrator));
    Ok(())
}

fn add_clusters(clusters_manager: &Arc<RwLock<ClustersManager>>){
<<<<<<< HEAD

    let mut cm_lock = clusters_manager.write().unwrap();
    cm_lock.add_cluster(Box::new(LocalPhotogrammetry));
}

fn add_grid5000_cluster(clusters_manager: &Arc<RwLock<ClustersManager>>, username : &str, password : &str, site : &str, walltime : &str){

    let mut cm_lock = clusters_manager.write().unwrap();
    
    let grid5000_cluster  = Grid5000::new(String::from(username),
    String::from(password),
    String::from(site),
    String::from(walltime));
    
    cm_lock.add_cluster(Box::new(grid5000_cluster));
=======
    let mut cm_writer = clusters_manager.write().unwrap();
    cm_writer.add_cluster(Box::new(LocalPhotogrammetry));
>>>>>>> f9298f9f
}

pub fn log(component: &str, message: &str){
    let system_time = SystemTime::now();
    let datetime: DateTime<Utc> = system_time.into();
    let formatted_datetime = datetime.format("%d/%m/%Y %T");

    println!("[{}][{}] {}", formatted_datetime, component, message);
}

pub fn log_error(message: &str) {
    let system_time = SystemTime::now();
    let datetime: DateTime<Utc> = system_time.into();
    let formatted_datetime = datetime.format("%d/%m/%Y %T");

    eprintln!("[{}][ERROR] {}", formatted_datetime, message);
}<|MERGE_RESOLUTION|>--- conflicted
+++ resolved
@@ -10,10 +10,7 @@
 use services::{PhotogrammetryService, ImageStorageService, ServicesKeeper, ServiceAccessInformation};
 use jobs_buffer::{JobsBuffer};
 use orchestrator::*;
-use clusters::Cluster;
-use clusters::ClustersManager;
-use clusters::LocalPhotogrammetry;
-use clusters::Grid5000;
+use clusters::{ClustersManager, LocalPhotogrammetry, Grid5000};
 use std::time::SystemTime;
 use std::env;
 use chrono::{DateTime, Utc};
@@ -25,9 +22,7 @@
 
     let services_keeper = Arc::new(RwLock::new(ServicesKeeper::new()));
     let jobs_buffer = Arc::new(RwLock::new(JobsBuffer::new()));
-<<<<<<< HEAD
-    let mut clusters_manager = Arc::new(RwLock::new(ClustersManager::new()));
-    
+    let clusters_manager = Arc::new(RwLock::new(ClustersManager::new()));
     
     if args.len() > 1 {
         log("Main", "Launch parameters found, adding Grid5000 cluster");
@@ -41,10 +36,6 @@
         add_clusters(&clusters_manager);
     }
 
-=======
-    let clusters_manager = Arc::new(RwLock::new(ClustersManager::new()));
-    add_clusters(&clusters_manager);
->>>>>>> f9298f9f
 
     // image storage
     let image_storage_service = ImageStorageService::new(services_keeper.clone())?;
@@ -84,26 +75,21 @@
 }
 
 fn add_clusters(clusters_manager: &Arc<RwLock<ClustersManager>>){
-<<<<<<< HEAD
 
-    let mut cm_lock = clusters_manager.write().unwrap();
-    cm_lock.add_cluster(Box::new(LocalPhotogrammetry));
+    let mut cm_writer = clusters_manager.write().unwrap();
+    cm_writer.add_cluster(Box::new(LocalPhotogrammetry));
 }
 
 fn add_grid5000_cluster(clusters_manager: &Arc<RwLock<ClustersManager>>, username : &str, password : &str, site : &str, walltime : &str){
 
-    let mut cm_lock = clusters_manager.write().unwrap();
+    let mut cm_writer = clusters_manager.write().unwrap();
     
     let grid5000_cluster  = Grid5000::new(String::from(username),
     String::from(password),
     String::from(site),
     String::from(walltime));
     
-    cm_lock.add_cluster(Box::new(grid5000_cluster));
-=======
-    let mut cm_writer = clusters_manager.write().unwrap();
-    cm_writer.add_cluster(Box::new(LocalPhotogrammetry));
->>>>>>> f9298f9f
+    cm_writer.add_cluster(Box::new(grid5000_cluster));
 }
 
 pub fn log(component: &str, message: &str){
