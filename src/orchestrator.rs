use std::{time, thread};
use std::time::SystemTime;
use std::sync::{Arc, RwLock};
use std::net::{TcpStream, TcpListener};
use std::io::{Read, Write};

//use chrono::{DateTime};

use crate::services::{ImageStorageService, PhotogrammetryService, ServiceError, ServicesKeeper, Service, ResultStorageService};
use crate::jobs_buffer::{JobsBuffer, BufferedJob};
use crate::clusters::{ClustersManager, ReservationStatus, Cluster};
use crate::{log, log_error};

const COMPLEXITY_CONSTANT: f32 = 1f32; // TODO define

pub struct Orchestrator{
    ticks_delay: u64,
    green_energy_timeout: u64,
    services_keeper: Arc<RwLock<ServicesKeeper>>,
    jobs_buffer: Arc<RwLock<JobsBuffer>>,
    clusters_manager: Arc<RwLock<ClustersManager>>,
    image_storage: Arc<ImageStorageService>,
    photogrammetry: Arc<PhotogrammetryService>,
    result_storage: Arc<ResultStorageService>
}

impl Orchestrator {
    /// @param ticks_delay delay between ticks of the orchestrator in seconds
    /// @param green_energy_timeout delay before forcing jobs processing without green energy in seconds
    pub fn new(ticks_delay: u64, green_energy_timeout: u64,
               services_keeper: Arc<RwLock<ServicesKeeper>>,jobs_buffer: Arc<RwLock<JobsBuffer>>, clusters_manager: Arc<RwLock<ClustersManager>>,
               image_storage: Arc<ImageStorageService>, photogrammetry: Arc<PhotogrammetryService>, result_storage: Arc<ResultStorageService>) -> Orchestrator{
        Orchestrator{
            ticks_delay, green_energy_timeout,
            services_keeper, jobs_buffer, clusters_manager,
            image_storage, photogrammetry, result_storage
        }
    }

    /// TODO: don't deploy with 0 jobs
    /// We have to use an associated function rather than a method here to allow using the orchestrator in different threads. Indeed, "self" could not be used in a different thread for lifetime reasons
    pub fn start(orchestrator: Arc<Orchestrator>){
        log("Orchestrator", "Starting up");
        log("Orchestrator", "Starting up web server");

        Orchestrator::start_web_server(orchestrator.clone());

        loop {
            if let Err(_) = orchestrator.add_submissions_to_buffer(){

            }

            let mut buffer = orchestrator.jobs_buffer.write().unwrap();

            if buffer.has_buffered_jobs() {
                if let Some(jobs) = buffer.get_pending_jobs(){
                    let mut jobs = jobs;

                    log("Orchestrator", "Selecting cluster");
<<<<<<< HEAD
                    if let Some(selected_cluster) = orchestrator.clusters_manager.write().unwrap().select_cluster() {

                        log("Orchestrator", "Deploying photogrammetry service");
                        if let Ok(sai) =  selected_cluster.deploy_photogrammetry_service() {
                            {
                                let mut sk = orchestrator.services_keeper.write().unwrap();
                                sk.register_service(&orchestrator.photogrammetry.get_name(), sai);
                            }

                            let energy = selected_cluster.get_green_energy_produced();
                            let jobs_to_run= orchestrator.select_jobs_to_run(&mut jobs, &energy);
                            if jobs_to_run.is_some(){
                                if let Err(_) = orchestrator.run_jobs(&mut jobs_to_run.unwrap()){

=======
                    let mut clusters_manager = orchestrator.clusters_manager.write().unwrap();
                    if let Some(selected_cluster) = clusters_manager.select_cluster() {
                        log("Orchestrator", "Selecting jobs to run");
                        let energy = selected_cluster.get_green_energy_produced();
                        let jobs_to_run = orchestrator.select_jobs_to_run(&mut jobs, &energy);

                        if jobs_to_run.is_some(){
                            let reservation_status = selected_cluster.get_reservation_status();

                            if reservation_status.is_none() {
                                Orchestrator::deploy_photogrammetry_service(&orchestrator, selected_cluster)
                            } else {
                                let reservation_status = reservation_status.unwrap();

                                match reservation_status{
                                    ReservationStatus::ResourcesAvailable => {
                                        if let Err(_) = orchestrator.run_jobs(&mut jobs_to_run.unwrap()){

                                        }
                                    }
                                    ReservationStatus::Pending => {
                                        log("Orchestrator", "Waiting for the photogrammetry service");
                                    }
                                    ReservationStatus::Expired => {
                                        Orchestrator::deploy_photogrammetry_service(&orchestrator, selected_cluster)
                                    }
>>>>>>> 3b283fba
                                }
                            }
                        }
                    }
                }
            }
            buffer.check_timeouts();
            drop(buffer);
            thread::sleep(time::Duration::from_secs(orchestrator.ticks_delay.clone()));
        }
    }

    fn deploy_photogrammetry_service(orchestrator: &Arc<Orchestrator>, selected_cluster: &mut Box<dyn Cluster + Send + Sync>) {
        log("Orchestrator", "Deploying photogrammetry service");
        if let Ok(sai) = selected_cluster.deploy_photogrammetry_service() {
            {
                let mut sk = orchestrator.services_keeper.write().unwrap();
                sk.register_service(&orchestrator.photogrammetry.get_name(), sai);
            }
        }
    }

    /// We have to use an associated function rather than a method here to allow using the orchestrator in different threads. Indeed, "self" could not be used in a different thread for lifetime reasons
    fn start_web_server(orchestrator: Arc<Orchestrator>){
        let o_clone = orchestrator.clone();
        thread::spawn(move || -> Result<(), String>{
            match TcpListener::bind("0.0.0.0:7878"){
                Ok(callback_listener) => {
                    for stream in callback_listener.incoming(){
                        match stream{
                            Ok(s) => {
                                if let Err(_) = o_clone.handle_tcp_connection(s){

                                }
                            }
                            Err(er) => {
                                return Err(er.to_string());
                            }
                        }
                    }
                    Err("TCP Listener stopped listening prematurely".to_string())
                }
                Err(er) => {
                    Err(er.to_string())
                }
            }
        });
    }

    fn add_submissions_to_buffer(&self) -> Result<(), String>{
        log("ImageStorage", "Fetching new submissions");
        let get_new_submissions_result = self.image_storage.get_new_submissions();

        if let Err(er) = get_new_submissions_result {
            log_error(&er.to_string());
            return Err(er.to_string());
        }

        let new_submissions = get_new_submissions_result.ok().unwrap();
        log("ImageStorage", &format!("Fetched {}", new_submissions.len()));

        let mut buffer = self.jobs_buffer.write().unwrap();

        for s in new_submissions.into_iter() {
            let photos: Vec<&str> = s.photos.iter().map(|s| s as &str).collect();
            /*let submission_time = DateTime::parse_from_str(&s.submission_date, "%Y-%m-%dT%H:%M:%S%.3f%z");

            match submission_time {
                Ok(s_time) => {*/
                    let job = BufferedJob::new(&None, &photos, &s.id, SystemTime::now()/*SystemTime::from(s_time)*/);
                    if let false = buffer.submission_exists(&job) {
                        log("JobsBuffer", &format!("Adding job {}", job.to_string()));

                        if let Err(er) = buffer.add_job(job) {
                            log_error(&er.to_string());
                        }
                    }
                /*}
                Err(er) => {
                    log_error(&format!("[ERROR] Unable to parse datetime of submission {} ({}). Make sure the datetime follows the same pattern as 2021-01-17T14:32:14.184+0001", s.id, er.to_string()));
                }
            }*/
        }

        Ok(())
    }

    // Todo : choose jobs based on complexity (job.get_complexity()) and available energy
    fn select_jobs_to_run<'a>(&self, jobs: &'a mut[&'a mut BufferedJob], available_energy: &'a Option<f32>) -> Option<Vec<&'a mut BufferedJob>> {
        let mut jobs_to_run = Vec::new();
        let mut total_complexity = 0f32;


        for job in jobs.iter_mut() {
            let job_complexity = job.get_complexity();

            if available_energy.is_some() && total_complexity + job_complexity < available_energy.unwrap() * COMPLEXITY_CONSTANT {
                total_complexity += job_complexity;
                jobs_to_run.push(&mut(**job));
            } else if let Ok(time_pending) = SystemTime::now().duration_since(job.submission_date) {
                if time_pending.as_secs() >= self.green_energy_timeout {
                    total_complexity += job_complexity;
                    jobs_to_run.push(&mut (**job));
                }
            }
        }

        return Some(jobs_to_run);
    }

    fn run_jobs(&self, jobs: &mut[&mut BufferedJob]) -> Result<(), String>{
        log("Orchestrator", &format!("Sending {} job(s) to the photogrammetry service", jobs.len()));
        for job in jobs.iter_mut(){

            log("Photogrammetry", &format!("Creating a job from {} photos", job.photos.len()));
            let job_id = self.photogrammetry.create_job(&job.photos, "/photogrammetry");

            match job_id{
                Ok(id) => {
                    (**job).id = Some(id.clone());
                    log("Photogrammetry", &format!("Created job {} from submission {}", id, job.submission_id));
                },
                Err(er) => {
                    log_error(&er.to_string());
                }
            }
        }

        Ok(())
    }

    /// TODO Error cases, and refactor
    fn handle_tcp_connection (&self, mut stream: TcpStream) -> Result<(), String> {
        let mut buffer = [0; 1024];
        let response_status_line;
        let response_body;

        stream.read(&mut buffer).unwrap();

        let buffer_as_string;
        match std::str::from_utf8(&buffer){
            Ok(string) => {
                buffer_as_string = string.to_string();
            }
            Err(er) => {
                return Err(er.to_string());
            }
        }

        let mut request_terms = buffer_as_string.split_whitespace();

        let method = match request_terms.next() {
            Some(x) => x,
            None => unimplemented!(),
        };

        let mut path= "";
        match request_terms.next() {
            Some(x) => path = x,
            None => {}
        };

        let mut path_terms = path.split("/");
        match path_terms.next() {
            Some(_) => {},
            None => println!("Bad request: [{}] {}", method, path),
        };
        match path_terms.next() {
            Some(_) => {},
            None => println!("Bad request: [{}] {}", method, path),
        };

        let mut id = String::from(match path_terms.next() {
            Some(x) => x,
            None => "undefined",
        });

        match self.photogrammetry.get_job(&id){
            Ok(_) => {}
            Err(_) => {
                id = String::from("undefined")
            }
        };

        if id == "undefined" {
            response_status_line = "HTTP/1.1 404 NOT FOUND\r\n\r\n";
            response_body = "404";
        } else {
            self.photogrammetry_callback(id.as_str())?;

            if method == "GET" {
                response_status_line = "HTTP/1.1 200 OK\r\n\r\n";
                response_body = "OK";
            } else {
                response_status_line = "HTTP/1.1 404 NOT FOUND\r\n\r\n";
                response_body = "404";
            }
        }

        let response = format!("{}{}", response_status_line, response_body);

        stream.write(response.as_bytes()).unwrap();
        stream.flush().unwrap();

        Ok(())
    }

    fn photogrammetry_callback(&self, id: &str) -> Result<(), ServiceError>{
        let result_url = self.photogrammetry.get_job_result_url(id);
        match result_url {
            Ok(result_url) => {
                let mut buffer = self.jobs_buffer.write().unwrap();
                if let Some(job) = buffer.get_job_by_id(id){
                    log("ResultStorage", &format!("Getting result of submission {}", job.submission_id));
                    if let Err(_) = self.result_storage.post_result(&job.submission_id, &result_url){

                    }

                    log("ImageStorage", &format!("Setting status of submission {} to {}", job.submission_id, "Done"));
                    if let Err(_) = self.image_storage.change_submission_status(&job.submission_id, "Done"){

                    }

                    log("JobsBuffer", &format!("Removing job {} from the buffer", id));
                    if let Err(_) = buffer.remove_job(id){

                    }
                }
                Ok(())
            }
            Err(_) => {Err(ServiceError::from("This job has no result"))}
        }
    }
}
<|MERGE_RESOLUTION|>--- conflicted
+++ resolved
@@ -57,22 +57,6 @@
                     let mut jobs = jobs;
 
                     log("Orchestrator", "Selecting cluster");
-<<<<<<< HEAD
-                    if let Some(selected_cluster) = orchestrator.clusters_manager.write().unwrap().select_cluster() {
-
-                        log("Orchestrator", "Deploying photogrammetry service");
-                        if let Ok(sai) =  selected_cluster.deploy_photogrammetry_service() {
-                            {
-                                let mut sk = orchestrator.services_keeper.write().unwrap();
-                                sk.register_service(&orchestrator.photogrammetry.get_name(), sai);
-                            }
-
-                            let energy = selected_cluster.get_green_energy_produced();
-                            let jobs_to_run= orchestrator.select_jobs_to_run(&mut jobs, &energy);
-                            if jobs_to_run.is_some(){
-                                if let Err(_) = orchestrator.run_jobs(&mut jobs_to_run.unwrap()){
-
-=======
                     let mut clusters_manager = orchestrator.clusters_manager.write().unwrap();
                     if let Some(selected_cluster) = clusters_manager.select_cluster() {
                         log("Orchestrator", "Selecting jobs to run");
@@ -99,7 +83,6 @@
                                     ReservationStatus::Expired => {
                                         Orchestrator::deploy_photogrammetry_service(&orchestrator, selected_cluster)
                                     }
->>>>>>> 3b283fba
                                 }
                             }
                         }
