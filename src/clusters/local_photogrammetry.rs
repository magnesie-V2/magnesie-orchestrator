use crate::clusters::{Cluster, ClusterError, ReservationStatus};
use crate::services::ServiceAccessInformation;

pub struct LocalPhotogrammetry{
    reservation_status: Option<ReservationStatus>,
}

impl LocalPhotogrammetry{
    pub fn new() -> LocalPhotogrammetry{
        LocalPhotogrammetry {
            reservation_status: None
        }
    }
}

impl Cluster for LocalPhotogrammetry{
    fn deploy_photogrammetry_service(&mut self) -> Result<ServiceAccessInformation, ClusterError> {
<<<<<<< HEAD
=======
        self.reservation_status = Some(ReservationStatus::ResourcesAvailable);
>>>>>>> 3b283fba
        Ok(self.get_access_information().unwrap())
    }

    fn get_reservation_status(&self) -> Option<ReservationStatus> {
        self.reservation_status.clone()
    }

    fn get_access_information(&self) -> Option<ServiceAccessInformation> {
        Some(ServiceAccessInformation::new(
            "localhost",
            7879,
            "",
            ""
        ))
    }
}<|MERGE_RESOLUTION|>--- conflicted
+++ resolved
@@ -15,10 +15,7 @@
 
 impl Cluster for LocalPhotogrammetry{
     fn deploy_photogrammetry_service(&mut self) -> Result<ServiceAccessInformation, ClusterError> {
-<<<<<<< HEAD
-=======
         self.reservation_status = Some(ReservationStatus::ResourcesAvailable);
->>>>>>> 3b283fba
         Ok(self.get_access_information().unwrap())
     }
 
