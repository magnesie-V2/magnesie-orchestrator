use crate::services::ServiceAccessInformation;
use crate::clusters::cluster_error::ClusterError;

pub trait Cluster {
    fn get_green_energy_produced(&self) -> Option<f32> {
        None
    }

    fn deploy_photogrammetry_service(&self) -> Result<ServiceAccessInformation, ClusterError> {
        Err(ClusterError::from("Cluster deployment not implemented"))
    }

<<<<<<< HEAD
    fn make_reservation(&self) -> String;
=======
    fn get_reservation_status(&self) -> Option<ReservationStatus>;

    fn get_access_information(&self) -> Option<ServiceAccessInformation>;

    fn make_reservation(self) -> String;
>>>>>>> f9298f9f
}

pub enum ReservationStatus{
    ResourcesAvailable,
    PendingReservation,
}

#[cfg(test)]
mod test {
    use super::*;

    struct TestCluster;
    impl Cluster for TestCluster {
        fn get_reservation_status(&self) -> Option<ReservationStatus> {
            None
        }

        fn get_access_information(&self) -> ServiceAccessInformation {
            unimplemented!()
        }

        fn make_reservation(self) -> String{
            unimplemented!();
        }
    }

    #[test]
    fn test_get_green_energy_produced() {
        let test_cluster = TestCluster;
        assert_eq!(None, test_cluster.get_green_energy_produced());
    }

    #[test]
    fn test_deploy_photogrammetry_service() {
        let test_cluster = TestCluster;
        let deploy_result = test_cluster.deploy_photogrammetry_service();

        assert_eq!(true, deploy_result.is_err());

        let error_message = deploy_result.err().unwrap().to_string(); // unwrap is safe because the previous line ensures this the result is an error

        assert_eq!("Cluster deployment not implemented", error_message);
    }
}<|MERGE_RESOLUTION|>--- conflicted
+++ resolved
@@ -3,27 +3,23 @@
 
 pub trait Cluster {
     fn get_green_energy_produced(&self) -> Option<f32> {
-        None
+        None 
     }
+    
+    fn get_current_energy_consumption(&self) -> Option<f32> { None }
 
-    fn deploy_photogrammetry_service(&self) -> Result<ServiceAccessInformation, ClusterError> {
-        Err(ClusterError::from("Cluster deployment not implemented"))
-    }
+    fn deploy_photogrammetry_service(&mut self) -> Result<ServiceAccessInformation, ClusterError>;
 
-<<<<<<< HEAD
-    fn make_reservation(&self) -> String;
-=======
     fn get_reservation_status(&self) -> Option<ReservationStatus>;
 
     fn get_access_information(&self) -> Option<ServiceAccessInformation>;
 
-    fn make_reservation(self) -> String;
->>>>>>> f9298f9f
 }
 
 pub enum ReservationStatus{
     ResourcesAvailable,
-    PendingReservation,
+    Pending,
+    Expired
 }
 
 #[cfg(test)]
