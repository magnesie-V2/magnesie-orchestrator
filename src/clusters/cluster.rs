use crate::services::ServiceAccessInformation;
use crate::clusters::ClusterError;

pub trait Cluster {
<<<<<<< HEAD
    fn new(uri: &str) -> Self;
    fn has_green_energy_available(self) -> bool;
    fn make_reservation(self) -> String;
=======
    fn get_green_energy_produced(&self) -> Option<f32> {
        None
    }

    fn deploy(&self) -> Result<ServiceAccessInformation, ClusterError> {
        Err(ClusterError::from("Cluster deployment not implemented"))
    }
}

#[cfg(test)]
mod test {
    use super::*;

    struct TestCluster;
    impl Cluster for TestCluster {}

    #[test]
    fn test_get_green_energy_produced() {
        let test_cluster = TestCluster;
        assert_eq!(None, test_cluster.get_green_energy_produced());
    }

    #[test]
    fn test_deploy() {
        let test_cluster = TestCluster;
        let deploy_result = test_cluster.deploy();

        assert_eq!(true, deploy_result.is_err());

        let error_message = deploy_result.err().unwrap().to_string(); // unwrap is safe because the previous line ensures this the result is an error

        assert_eq!("[ERROR] Cluster deployment not implemented", error_message);
    }
>>>>>>> d4b70f2e
}<|MERGE_RESOLUTION|>--- conflicted
+++ resolved
@@ -2,11 +2,6 @@
 use crate::clusters::ClusterError;
 
 pub trait Cluster {
-<<<<<<< HEAD
-    fn new(uri: &str) -> Self;
-    fn has_green_energy_available(self) -> bool;
-    fn make_reservation(self) -> String;
-=======
     fn get_green_energy_produced(&self) -> Option<f32> {
         None
     }
@@ -14,6 +9,8 @@
     fn deploy(&self) -> Result<ServiceAccessInformation, ClusterError> {
         Err(ClusterError::from("Cluster deployment not implemented"))
     }
+
+    fn make_reservation(self) -> String;
 }
 
 #[cfg(test)]
@@ -21,7 +18,11 @@
     use super::*;
 
     struct TestCluster;
-    impl Cluster for TestCluster {}
+    impl Cluster for TestCluster {
+        fn make_reservation(&self) -> String{
+            unimplemented!();
+        }
+    }
 
     #[test]
     fn test_get_green_energy_produced() {
@@ -40,5 +41,4 @@
 
         assert_eq!("[ERROR] Cluster deployment not implemented", error_message);
     }
->>>>>>> d4b70f2e
 }