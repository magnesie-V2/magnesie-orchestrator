[package]
name = "orchestrateur"
version = "0.1.0"
authors = ["bart-tek <barthelemy.tek@imt-atlantique.net>"]
edition = "2018"
default-run = "main"

# See more keys and their definitions at https://doc.rust-lang.org/cargo/reference/manifest.html

[dependencies]
reqwest = { version = "0.10", features = ["blocking", "json"] }
tokio = { version = "1", features = ["full"] }
serde = { version = "1.0.117", features = ["derive"] }
serde_json = "1.0.59"
<<<<<<< HEAD
chrono = "0.4.19"
=======
ssh2 = "0.9"
futures = "0.3"
chrono = "0.4"
>>>>>>> 93e836aa

[[bin]]
name = "main"
path = "src/main.rs"
test = false
bench = false<|MERGE_RESOLUTION|>--- conflicted
+++ resolved
@@ -12,13 +12,9 @@
 tokio = { version = "1", features = ["full"] }
 serde = { version = "1.0.117", features = ["derive"] }
 serde_json = "1.0.59"
-<<<<<<< HEAD
 chrono = "0.4.19"
-=======
 ssh2 = "0.9"
 futures = "0.3"
-chrono = "0.4"
->>>>>>> 93e836aa
 
 [[bin]]
 name = "main"
